<<<<<<< HEAD
import socket
import rpyc
import struct

import nengo
import numpy as np

import thread
import time

class View:
    def __init__(self, model, udp_port=56789, client='localhost',
                 default_labels={}):
        self.default_labels = default_labels

        # connect to the remote java server
        self.rpyc = rpyc.classic.connect(client)

        # make a ValueReceiver on the server to receive UDP data
        # since java leaves a port open for a while, try other ports if
        # the one we specify isn't open
        attempts = 0
        while attempts<100:
            try:
                vr = self.rpyc.modules.timeview.javaviz.ValueReceiver(udp_port+attempts)
                break
            except:
                attempts += 1
        vr.start()
        self.value_receiver = vr
        self.udp_port = udp_port + attempts


        # for sending packets (with values to be visualized)
        self.socket = socket.socket(socket.AF_INET, socket.SOCK_DGRAM) #UDP
        self.socket_target = (client, udp_port+attempts)

        # for receiving packets (the slider values from the visualizer)
        self.socket_recv = socket.socket(socket.AF_INET, socket.SOCK_DGRAM)
        self.socket_recv.bind(('localhost', udp_port+attempts+1))
        thread.start_new_thread(self.receiver, ())

        # build the dummy model on the server
        label = model.label
        if label is None: label='Nengo Visualizer 0x%x'%id(model)
        net = self.rpyc.modules.nef.Network(label)

        self.control_node = self.rpyc.modules.timeview.javaviz.ControlNode(
            '(javaviz control)', 'localhost', self.udp_port + 1)
        net.add(self.control_node)
        self.remote_objs = {}
        self.inputs = []

        self.process_network(net, model, names=[])

        for input in self.inputs:
            self.control_node.register(id(input)&0xFFFF, input)

        # open up the visualizer on the server
        view = net.view()
        self.control_node.set_view(view)


    def get_name(self, names, obj, prefix):
        name = obj.label
        if (isinstance(obj, nengo.Ensemble) and name == 'Ensemble' or
                isinstance(obj, nengo.Node) and name == 'Node' or
                isinstance(obj, nengo.Network) and name == None):
            name = self.default_labels.get(id(obj), name)

        if prefix != '':
            name = '%s.%s' % (prefix, name)

        counter = 2
        base = name
        while name in names:
            name = '%s (%d)' % (base, counter)
            counter += 1
        names.append(name)
        return name

    def process_network(self, remote_net, network, names, prefix=''):
        for obj in network.ensembles:
            name = self.get_name(names, obj, prefix)

            e = self.rpyc.modules.timeview.javaviz.ProbeNode(
                    self.value_receiver, name)

            remote_net.add(e)
            self.remote_objs[obj] = e

        for obj in network.nodes:
            name = self.get_name(names, obj, prefix)
            if obj.size_in == 0:
                output = obj.output

                if callable(output):
                    output = output(0.0)#np.zeros(obj.size_in))
                if isinstance(output, (int, float)):
                    output_dims = 1
                else:
                    output_dims = len(output)
                obj._output_dims = output_dims
                input = remote_net.make_input(name, tuple([0]*output_dims))
                obj.output = OverrideFunction(obj.output, id(input)&0xFFFF)
                self.remote_objs[obj] = input
                self.inputs.append(input)
            else:
                e = self.rpyc.modules.timeview.javaviz.ProbeNode(
                        self.value_receiver, name)
                remote_net.add(e)
                self.remote_objs[obj] = e

        for subnet in network.networks:
            name = self.get_name(names, subnet, prefix)
            self.process_network(remote_net, subnet, names, prefix=name)

        for c in network.connections:
            if c.pre in self.remote_objs and c.post in self.remote_objs:
                pre = self.remote_objs[c.pre]
                post = self.remote_objs[c.post]
                if pre in self.inputs:
                    oname = 'origin'
                    dims = c.pre._output_dims
                else:
                    oname = 'current'  # a dummy origin
                    dims = 1
                t = post.create_new_dummy_termination(dims)
                remote_net.connect(pre.getOrigin(oname), t)
            else:
                print 'cannot process connection from %s to %s'%(`c.pre`, `c.post`)

        for probe in network.probes:
            if isinstance(probe.target, nengo.Ensemble) and probe.attr == 'decoded_output':
                obj = probe.target
                e = self.remote_objs[obj]
                e.add_probe(id(obj)&0xFFFF, obj.dimensions, 'X')
                with network:
                    def send(t, x, self=self, format='>Lf'+'f'*obj.dimensions,
                             id=id(obj)&0xFFFF):
                        msg = struct.pack(format, id, t, *x)
                        self.socket.sendto(msg, self.socket_target)

                    node = nengo.Node(send, size_in=obj.dimensions)
                    c = nengo.Connection(obj, node, synapse=None)
            else:
                print 'Unhandled probe', probe



    def receiver(self):
        # watch for packets coming from the server.  There should be one
        # packet every time step, with the current time and any slider values
        # that are set
        print 'waiting for msg'
        while True:
            msg = self.socket_recv.recv(4096)
            # grab the current time the simulator thinks it is at
            time = struct.unpack('>f', msg[:4])
            # tell the simulator to stop if it is past the given time
            OverrideFunction.overrides['block_time'] = time[0]

            # override the node output values if the visualizer says to
            for i in range((len(msg)-4)/12):
                id, index, value = struct.unpack('>LLf', msg[4+i*12:16+i*12])
                OverrideFunction.overrides[id][index]=value

# this replaces any callable nengo.Node's function with a function that:
# a) blocks if it gets ahead of the time the visualizer wants to show
# b) uses the slider value sent back from the visualizer instead of the
# output function, if that slider has been set
class OverrideFunction(object):
    overrides = {'block_time':0.0}
    def __init__(self, function, id):
        self.function = function
        self.id = id
        OverrideFunction.overrides[id] = {}
    def __call__(self, t):
        while OverrideFunction.overrides['block_time'] < t:
            time.sleep(0.01)
        if callable(self.function):
            value = np.array(self.function(t), dtype='float')
        else:
            value = np.array(self.function, dtype='float')
        for k,v in OverrideFunction.overrides.get(self.id, {}).items():
            value[k] = v
        return value
=======
import socket
import rpyc
import struct

import nengo
import numpy as np

import thread
import time

class View:
    def __init__(self, model, udp_port=56789, client='localhost'):
        # connect to the remote java server
        self.rpyc = rpyc.classic.connect(client)

        # make a ValueReceiver on the server to receive UDP data
        # since java leaves a port open for a while, try other ports if
        # the one we specify isn't open
        attempts = 0
        while attempts<100:
            try:
                vr = self.rpyc.modules.timeview.javaviz.ValueReceiver(udp_port+attempts)
                break
            except:
                attempts += 1
        vr.start()
        self.value_receiver = vr
        self.udp_port = udp_port + attempts


        # for sending packets (with values to be visualized)
        self.socket = socket.socket(socket.AF_INET, socket.SOCK_DGRAM) #UDP
        self.socket_target = (client, udp_port+attempts)

        # for receiving packets (the slider values from the visualizer)
        self.socket_recv = socket.socket(socket.AF_INET, socket.SOCK_DGRAM)
        self.socket_recv.bind(('localhost', udp_port+attempts+1))
        thread.start_new_thread(self.receiver, ())

        # build the dummy model on the server
        label = model.label
        if label is None: label='Nengo Visualizer 0x%x'%id(model)
        net = self.rpyc.modules.nef.Network(label)

        self.control_node = self.rpyc.modules.timeview.javaviz.ControlNode(
            '(javaviz control)', 'localhost', self.udp_port + 1)
        net.add(self.control_node)
        self.remote_objs = {}
        self.inputs = []

        self.process_network(net, model, names=[])

        for input in self.inputs:
            self.control_node.register(id(input)&0xFFFF, input)

        # open up the visualizer on the server
        view = net.view()
        self.control_node.set_view(view)


    def get_name(self, names, obj, prefix):
        if prefix == '':
            name = obj.label
        else:
            name = '%s.%s' % (prefix, obj.label)

        counter = 2
        base = name
        while name in names:
            name = '%s (%d)' % (base, counter)
            counter += 1
        names.append(name)
        return name

    def process_network(self, remote_net, network, names, prefix=''):
        for obj in network.ensembles:
            name = self.get_name(names, obj, prefix)

            e = self.rpyc.modules.timeview.javaviz.ProbeNode(
                    self.value_receiver, name)

            remote_net.add(e)
            self.remote_objs[obj] = e

        for obj in network.nodes:
            name = self.get_name(names, obj, prefix)
            if obj.size_in == 0:
                output = obj.output

                if callable(output):
                    output = output(0.0)#np.zeros(obj.size_in))
                if isinstance(output, (int, float)):
                    output_dims = 1
                else:
                    output_dims = len(output)
                obj._output_dims = output_dims
                input = remote_net.make_input(name, tuple([0]*output_dims))
                obj.output = OverrideFunction(obj.output, id(input)&0xFFFF)
                self.remote_objs[obj] = input
                self.inputs.append(input)
            else:
                e = self.rpyc.modules.timeview.javaviz.ProbeNode(
                        self.value_receiver, name)
                remote_net.add(e)
                self.remote_objs[obj] = e

        for subnet in network.networks:
            name = self.get_name(names, subnet, prefix)
            self.process_network(remote_net, subnet, names, prefix=name)

        for c in network.connections:
            if c.pre in self.remote_objs and c.post in self.remote_objs:
                pre = self.remote_objs[c.pre]
                post = self.remote_objs[c.post]
                if pre in self.inputs:
                    oname = 'origin'
                    dims = c.pre._output_dims
                else:
                    oname = 'current'  # a dummy origin
                    dims = 1
                t = post.create_new_dummy_termination(dims)
                remote_net.connect(pre.getOrigin(oname), t)
            else:
                print 'cannot process connection from %s to %s'%(`c.pre`, `c.post`)

        for probe in network.probes:
            if isinstance(probe.target, nengo.Ensemble) and probe.attr == 'decoded_output':
                obj = probe.target
                e = self.remote_objs[obj]
                e.add_probe(id(obj)&0xFFFF, obj.dimensions, 'X')
                with network:
                    def send(t, x, self=self, format='>Lf'+'f'*obj.dimensions,
                             id=id(obj)&0xFFFF):
                        msg = struct.pack(format, id, t, *x)
                        self.socket.sendto(msg, self.socket_target)

                    node = nengo.Node(send, size_in=obj.dimensions)
                    c = nengo.Connection(obj, node, synapse=None)
            else:
                print 'Unhandled probe', probe



    def receiver(self):
        # watch for packets coming from the server.  There should be one
        # packet every time step, with the current time and any slider values
        # that are set
        print 'waiting for msg'
        while True:
            msg = self.socket_recv.recv(4096)
            # grab the current time the simulator thinks it is at
            time = struct.unpack('>f', msg[:4])
            # tell the simulator to stop if it is past the given time
            OverrideFunction.overrides['block_time'] = time[0]

            # override the node output values if the visualizer says to
            for i in range((len(msg)-4)/12):
                id, index, value = struct.unpack('>LLf', msg[4+i*12:16+i*12])
                OverrideFunction.overrides[id][index]=value

# this replaces any callable nengo.Node's function with a function that:
# a) blocks if it gets ahead of the time the visualizer wants to show
# b) uses the slider value sent back from the visualizer instead of the
# output function, if that slider has been set
class OverrideFunction(object):
    overrides = {'block_time':0.0}
    def __init__(self, function, id):
        self.function = function
        self.id = id
        OverrideFunction.overrides[id] = {}
    def __call__(self, t):
        while OverrideFunction.overrides['block_time'] < t:
            time.sleep(0.01)
        if callable(self.function):
            value = np.array(self.function(t), dtype='float')
        else:
            value = np.array(self.function, dtype='float')
        for k,v in OverrideFunction.overrides.get(self.id, {}).items():
            value[k] = v
        return value
>>>>>>> 9e3caabe
<|MERGE_RESOLUTION|>--- conflicted
+++ resolved
@@ -1,4 +1,3 @@
-<<<<<<< HEAD
 import socket
 import rpyc
 import struct
@@ -185,186 +184,4 @@
             value = np.array(self.function, dtype='float')
         for k,v in OverrideFunction.overrides.get(self.id, {}).items():
             value[k] = v
-        return value
-=======
-import socket
-import rpyc
-import struct
-
-import nengo
-import numpy as np
-
-import thread
-import time
-
-class View:
-    def __init__(self, model, udp_port=56789, client='localhost'):
-        # connect to the remote java server
-        self.rpyc = rpyc.classic.connect(client)
-
-        # make a ValueReceiver on the server to receive UDP data
-        # since java leaves a port open for a while, try other ports if
-        # the one we specify isn't open
-        attempts = 0
-        while attempts<100:
-            try:
-                vr = self.rpyc.modules.timeview.javaviz.ValueReceiver(udp_port+attempts)
-                break
-            except:
-                attempts += 1
-        vr.start()
-        self.value_receiver = vr
-        self.udp_port = udp_port + attempts
-
-
-        # for sending packets (with values to be visualized)
-        self.socket = socket.socket(socket.AF_INET, socket.SOCK_DGRAM) #UDP
-        self.socket_target = (client, udp_port+attempts)
-
-        # for receiving packets (the slider values from the visualizer)
-        self.socket_recv = socket.socket(socket.AF_INET, socket.SOCK_DGRAM)
-        self.socket_recv.bind(('localhost', udp_port+attempts+1))
-        thread.start_new_thread(self.receiver, ())
-
-        # build the dummy model on the server
-        label = model.label
-        if label is None: label='Nengo Visualizer 0x%x'%id(model)
-        net = self.rpyc.modules.nef.Network(label)
-
-        self.control_node = self.rpyc.modules.timeview.javaviz.ControlNode(
-            '(javaviz control)', 'localhost', self.udp_port + 1)
-        net.add(self.control_node)
-        self.remote_objs = {}
-        self.inputs = []
-
-        self.process_network(net, model, names=[])
-
-        for input in self.inputs:
-            self.control_node.register(id(input)&0xFFFF, input)
-
-        # open up the visualizer on the server
-        view = net.view()
-        self.control_node.set_view(view)
-
-
-    def get_name(self, names, obj, prefix):
-        if prefix == '':
-            name = obj.label
-        else:
-            name = '%s.%s' % (prefix, obj.label)
-
-        counter = 2
-        base = name
-        while name in names:
-            name = '%s (%d)' % (base, counter)
-            counter += 1
-        names.append(name)
-        return name
-
-    def process_network(self, remote_net, network, names, prefix=''):
-        for obj in network.ensembles:
-            name = self.get_name(names, obj, prefix)
-
-            e = self.rpyc.modules.timeview.javaviz.ProbeNode(
-                    self.value_receiver, name)
-
-            remote_net.add(e)
-            self.remote_objs[obj] = e
-
-        for obj in network.nodes:
-            name = self.get_name(names, obj, prefix)
-            if obj.size_in == 0:
-                output = obj.output
-
-                if callable(output):
-                    output = output(0.0)#np.zeros(obj.size_in))
-                if isinstance(output, (int, float)):
-                    output_dims = 1
-                else:
-                    output_dims = len(output)
-                obj._output_dims = output_dims
-                input = remote_net.make_input(name, tuple([0]*output_dims))
-                obj.output = OverrideFunction(obj.output, id(input)&0xFFFF)
-                self.remote_objs[obj] = input
-                self.inputs.append(input)
-            else:
-                e = self.rpyc.modules.timeview.javaviz.ProbeNode(
-                        self.value_receiver, name)
-                remote_net.add(e)
-                self.remote_objs[obj] = e
-
-        for subnet in network.networks:
-            name = self.get_name(names, subnet, prefix)
-            self.process_network(remote_net, subnet, names, prefix=name)
-
-        for c in network.connections:
-            if c.pre in self.remote_objs and c.post in self.remote_objs:
-                pre = self.remote_objs[c.pre]
-                post = self.remote_objs[c.post]
-                if pre in self.inputs:
-                    oname = 'origin'
-                    dims = c.pre._output_dims
-                else:
-                    oname = 'current'  # a dummy origin
-                    dims = 1
-                t = post.create_new_dummy_termination(dims)
-                remote_net.connect(pre.getOrigin(oname), t)
-            else:
-                print 'cannot process connection from %s to %s'%(`c.pre`, `c.post`)
-
-        for probe in network.probes:
-            if isinstance(probe.target, nengo.Ensemble) and probe.attr == 'decoded_output':
-                obj = probe.target
-                e = self.remote_objs[obj]
-                e.add_probe(id(obj)&0xFFFF, obj.dimensions, 'X')
-                with network:
-                    def send(t, x, self=self, format='>Lf'+'f'*obj.dimensions,
-                             id=id(obj)&0xFFFF):
-                        msg = struct.pack(format, id, t, *x)
-                        self.socket.sendto(msg, self.socket_target)
-
-                    node = nengo.Node(send, size_in=obj.dimensions)
-                    c = nengo.Connection(obj, node, synapse=None)
-            else:
-                print 'Unhandled probe', probe
-
-
-
-    def receiver(self):
-        # watch for packets coming from the server.  There should be one
-        # packet every time step, with the current time and any slider values
-        # that are set
-        print 'waiting for msg'
-        while True:
-            msg = self.socket_recv.recv(4096)
-            # grab the current time the simulator thinks it is at
-            time = struct.unpack('>f', msg[:4])
-            # tell the simulator to stop if it is past the given time
-            OverrideFunction.overrides['block_time'] = time[0]
-
-            # override the node output values if the visualizer says to
-            for i in range((len(msg)-4)/12):
-                id, index, value = struct.unpack('>LLf', msg[4+i*12:16+i*12])
-                OverrideFunction.overrides[id][index]=value
-
-# this replaces any callable nengo.Node's function with a function that:
-# a) blocks if it gets ahead of the time the visualizer wants to show
-# b) uses the slider value sent back from the visualizer instead of the
-# output function, if that slider has been set
-class OverrideFunction(object):
-    overrides = {'block_time':0.0}
-    def __init__(self, function, id):
-        self.function = function
-        self.id = id
-        OverrideFunction.overrides[id] = {}
-    def __call__(self, t):
-        while OverrideFunction.overrides['block_time'] < t:
-            time.sleep(0.01)
-        if callable(self.function):
-            value = np.array(self.function(t), dtype='float')
-        else:
-            value = np.array(self.function, dtype='float')
-        for k,v in OverrideFunction.overrides.get(self.id, {}).items():
-            value[k] = v
-        return value
->>>>>>> 9e3caabe
+        return value